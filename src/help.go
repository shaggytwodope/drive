// Copyright 2015 Google Inc. All Rights Reserved.
//
// Licensed under the Apache License, Version 2.0 (the "License");
// you may not use this file except in compliance with the License.
// You may obtain a copy of the License at
//
//      http://www.apache.org/licenses/LICENSE-2.0
//
// Unless required by applicable law or agreed to in writing, software
// distributed under the License is distributed on an "AS IS" BASIS,
// WITHOUT WARRANTIES OR CONDITIONS OF ANY KIND, either express or implied.
// See the License for the specific language governing permissions and
// limitations under the License.

package drive

import (
	"fmt"
	"io"
	"os"
	"sort"
	"strings"

	prettywords "github.com/odeke-em/pretty-words"
)

const (
	AboutKey                = "about"
	AllKey                  = "all"
	CopyKey                 = "copy"
	DeleteKey               = "delete"
	DeInitKey               = "deinit"
	DiffKey                 = "diff"
	EditDescriptionKey      = "edit-description"
	EditDescriptionShortKey = "edit-desc"
<<<<<<< HEAD
=======
	DiffKey                 = "diff"
	AddressKey              = "address"
>>>>>>> a8038a73
	EmptyTrashKey           = "emptytrash"
	FeaturesKey             = "features"
	HelpKey                 = "help"
	InitKey                 = "init"
	LinkKey                 = "Link"
	ListKey                 = "list"
	Md5sumKey               = "md5sum"
	MoveKey                 = "move"
	OSLinuxKey              = "linux"
	PullKey                 = "pull"
	PipedKey                = "piped"
	PushKey                 = "push"
	PubKey                  = "pub"
	QRLinkKey               = "qr"
	RenameKey               = "rename"
	QuotaKey                = "quota"
	ShareKey                = "share"
	StatKey                 = "stat"
	TouchKey                = "touch"
	TrashKey                = "trash"
	UnshareKey              = "unshare"
	UntrashKey              = "untrash"
	UnpubKey                = "unpub"
	VersionKey              = "version"
	NewKey                  = "new"
	IndexKey                = "index"
	PruneKey                = "prune"

	CoercedMimeKeyKey     = "coerced-mime"
	ExportsKey            = "exports"
	ExportsDirKey         = "exports-dir"
	NoClobberKey          = "no-clobber"
	RecursiveKey          = "recursive"
	IgnoreChecksumKey     = "ignore-checksum"
	ExcludeOpsKey         = "exclude-ops"
	IgnoreConflictKey     = "ignore-conflict"
	IgnoreNameClashesKey  = "ignore-name-clashes"
	CommentStr            = "#"
	DepthKey              = "depth"
	EmailsKey             = "emails"
	EmailMessageKey       = "emailMessage"
	ForceKey              = "force"
	QuietKey              = "quiet"
	QuitShortKey          = "q"
	YesShortKey           = "Y"
	QuitLongKey           = "quit"
	MatchesKey            = "matches"
	HiddenKey             = "hidden"
	Md5Key                = "md5"
	NoPromptKey           = "no-prompt"
	SizeKey               = "size"
	NameKey               = "name"
	OpenKey               = "open"
	OriginalNameKey       = "oname"
	ModTimeKey            = "modt"
	LastViewedByMeTimeKey = "lvt"
	RoleKey               = "role"
	TypeKey               = "type"
	TrashedKey            = "trashed"
	SkipMimeKeyKey        = "skip-mime"
	MatchMimeKeyKey       = "exact-mime"
	ExactTitleKey         = "exact-title"
	MatchOwnerKey         = "match-owner"
	ExactOwnerKey         = "exact-owner"
	NotOwnerKey           = "skip-owner"
	SortKey               = "sort"
	FolderKey             = "folder"
	MimeKey               = "mime-key"
	PageSizeKey           = "pagesize"
	DriveRepoRelPath      = "github.com/odeke-em/drive"
	UrlKey                = "url"
)

const (
	DescAbout                 = "print out information about your Google drive"
	DescAll                   = "print out the entire help section"
	DescCopy                  = "copy remote paths to a destination"
	DescDelete                = "deletes the items permanently. This operation is irreversible"
	DescDiff                  = "compares local files with their remote equivalent"
	DescEdit                  = "edit the attributes of a file"
	DescEmptyTrash            = "permanently cleans out your trash"
	DescExcludeOps            = "exclude operations"
	DescFeatures              = "returns information about the features of your drive"
	DescIndex                 = "fetch indices from remote"
	DescHelp                  = "Get help for a topic"
	DescInit                  = "initializes a directory and authenticates user"
	DescDeInit                = "removes the user's credentials and initialized files"
	DescList                  = "lists the contents of remote path"
	DescMove                  = "move files/folders"
	DescPiped                 = "get content in from standard input (stdin)"
	DescQuota                 = "prints out information related to your quota space"
	DescPublish               = "publishes a file and prints its publicly available url"
	DescRename                = "renames a file/folder"
	DescPull                  = "pulls remote changes from Google Drive"
	DescPruneIndices          = "remove stale indices"
	DescPush                  = "push local changes to Google Drive"
	DescShare                 = "share files with specific emails giving the specified users specifies roles and permissions"
	DescStat                  = "display information about a file"
	DescTouch                 = "updates a remote file's modification time to that currently on the server"
	DescTrash                 = "moves files to trash"
	DescUnshare               = "revoke a user's access to a file"
	DescUntrash               = "restores files from trash to their original locations"
	DescUnpublish             = "revokes public access to a file"
	DescVersion               = "prints the version"
	DescMd5sum                = "prints a list compatible with md5sum(1)"
	DescAccountTypes          = "\n\t* anyone.\n\t* user.\n\t* domain.\n\t* group"
	DescRoles                 = "\n\t* owner.\n\t* reader.\n\t* writer.\n\t* commenter."
	DescExplicitylPullExports = "explicitly pull exports"
	DescIgnoreChecksum        = "avoids computation of checksums as a final check." +
		"\nUse cases may include:\n\t* when you are low on bandwidth e.g SSHFS." +
		"\n\t* Are on a low power device"
	DescIgnoreConflict     = "turns off the conflict resolution safety"
	DescIgnoreNameClashes  = "ignore name clashes"
	DescSort               = "sort items in the order\n\t* md5.\n\t* name.\n\t* size.\n\t* type.\n\t* version"
	DescSkipMime           = "skip elements with mimeTypes derived from these extensison"
	DescMatchMime          = "get elements with the exact mimeTypes derived from extensisons"
	DescMatchTitle         = "elements with matching titles"
	DescExactTitle         = "get elements with the exact titles"
	DescMatchOwner         = "elements with matching owners"
	DescExactOwner         = "elements with the exact owner"
	DescNotOwner           = "ignore elements owned by these users"
	DescNew                = "create a new file/folder"
	DescAllIndexOperations = "perform all the index related operations"
	DescOpen               = "open a file in the appropriate filemanager or default browser"
	DescUrl                = "returns the remote URL of each file"
	DescVerbose            = "show step by step information verbosely"
	DescFixClashes         = "fix clashes by renaming files"
	DescDescription        = "set the description"
	DescQR                 = "open up the QR code for specified files"
)

const (
	CLIOptionDescription        = "description"
	CLIOptionExplicitlyExport   = "explicitly-export"
	CLIOptionIgnoreChecksum     = "ignore-checksum"
	CLIOptionIgnoreConflict     = "ignore-conflict"
	CLIOptionIgnoreNameClashes  = "ignore-name-clashes"
	CLIOptionExcludeOperations  = "exclude-ops"
	CLIOptionId                 = "id"
	CLIOptionNoClobber          = "no-clobber"
	CLIOptionNotify             = "notify"
	CLIOptionSkipMime           = "skip-mime"
	CLIOptionMatchMime          = "exact-mime"
	CLIOptionExactTitle         = "exact-title"
	CLIOptionMatchTitle         = "match-mime"
	CLIOptionExactOwner         = "exact-owner"
	CLIOptionMatchOwner         = "match-owner"
	CLIOptionNotOwner           = "skip-owner"
	CLIOptionPruneIndices       = "prune"
	CLIOptionAllIndexOperations = "all-ops"
	CLIOptionVerboseKey         = "verbose"
	CLIOptionVerboseShortKey    = "v"
	CLIOptionOpen               = "open"
	CLIOptionWebBrowser         = "web-browser"
	CLIOptionFileBrowser        = "file-browser"
	CLIOptionDirectories        = "directories"
	CLIOptionFiles              = "files"
	CLIOptionLongFmt            = "long"
	CLIOptionFixClashesKey      = "fix-clashes"
	CLIOptionPiped              = "piped"
)

const (
	DefaultMaxTraversalDepth = -1
)

const (
	GoogleApiClientIdEnvKey     = "GOOGLE_API_CLIENT_ID"
	GoogleApiClientSecretEnvKey = "GOOGLE_API_CLIENT_SECRET"
	DriveGoMaxProcsKey          = "DRIVE_GOMAXPROCS"
	GoMaxProcsKey               = "GOMAXPROCS"
)

const (
	DesktopExtension = "desktop"
)

const (
	InfiniteDepth = -1
)

var skipChecksumNote = fmt.Sprintf(
	"\nNote: You can skip checksum verification by passing in flag `-%s`", CLIOptionIgnoreChecksum)

var docMap = map[string][]string{
	AboutKey: []string{
		DescAbout,
	},
	CopyKey: []string{
		DescCopy,
	},
	DeleteKey: []string{
		DescDelete,
	},
	DiffKey: []string{
		DescDiff, "Accepts multiple remote paths for line by line comparison",
		skipChecksumNote,
	},
	EditDescriptionShortKey: []string{
		DescEdit, "Accepts multiple remote paths as well as ids",
	},
	EmptyTrashKey: []string{
		DescEmptyTrash,
	},
	FeaturesKey: []string{
		DescFeatures,
	},
	InitKey: []string{
		DescInit, "Requests for access to your Google Drive",
		"Creating a folder that contains your credentials",
		"Note: `init` in an already initialized drive will erase the old credentials",
	},
	PullKey: []string{
		DescPull, "Downloads content from the remote drive or modifies",
		" local content to match that on your Google Drive",
		skipChecksumNote,
	},
	PushKey: []string{
		DescPush, "Uploads content to your Google Drive from your local path",
		"Push comes in a couple of flavors",
		"\t* Ordinary push: `drive push path1 path2 path3`",
		"\t* Mounted push: `drive push -m path1 [path2 path3] drive_context_path`",
		skipChecksumNote,
	},
	ListKey: []string{
		DescList,
		"List the information of a remote path not necessarily present locally",
		"Allows printing of long options and by default does minimal printing",
	},
	MoveKey: []string{
		DescMove,
		"Moves files/folders between folders",
	},
	OpenKey: []string{
		DescOpen, fmt.Sprintf("toggle between %q=bool and %q=bool",
			CLIOptionWebBrowser, CLIOptionFileBrowser),
	},
	PubKey: []string{
		DescPublish, "Accepts multiple paths",
	},
	RenameKey: []string{
		DescRename, "Accepts <src> <newName>",
	},
	QuotaKey: []string{DescQuota},
	ShareKey: []string{
		DescShare, "Accepts multiple paths",
		"Specify the emails to share with as well as the message to send them on notification",
		"Accepted values for:\n+ accountType: ",
		DescAccountTypes, "\n+ roles:", DescRoles,
	},
	StatKey: []string{
		DescStat, "provides detailed information about a remote file",
		"Accepts multiple paths",
	},
	TouchKey: []string{
		DescTouch, "Given a list of remote files `touch` updates their",
		"last edit times to that currently on the server",
	},
	TrashKey: []string{
		DescTrash, "Sends a list of remote files to trash",
	},
	UnshareKey: []string{
		DescUnshare, "Accepts multiple paths",
		"Accepted values for accountTypes::", DescAccountTypes,
	},
	UntrashKey: []string{
		DescUntrash, "takes remote files out of the trash",
		"Note: untrash is a relative path command so any resolutions are made",
		"relative to the current working directory i.e",
		"\n\t$ drive trash mnt/logos",
	},
	UnpubKey: []string{
		DescUnpublish, "revokes public access to a list of remote files",
	},
	UrlKey: []string{
		DescUrl, "takes multiple paths or ids",
	},
	VersionKey: []string{
		DescVersion, fmt.Sprintf("current version is: %s", Version),
	},
}

func createAndRegisterAliases() map[string][]string {
	aliases := map[string][]string{
		CopyKey:            []string{"cp"},
		ListKey:            []string{"ls"},
		MoveKey:            []string{"mv"},
		DeleteKey:          []string{"del"},
		EditDescriptionKey: []string{EditDescriptionShortKey},
	}

	for originalKey, aliasList := range aliases {
		docDetails, ok := docMap[originalKey]
		if !ok {
			continue
		}

		for _, alias := range aliasList {
			docMap[alias] = docDetails
		}
	}

	return aliases
}

var Aliases = createAndRegisterAliases()

func ShowAllDescriptions() {
	keys := []string{}
	for key, _ := range docMap {
		keys = append(keys, key)
	}

	sort.Strings(keys)

	for _, key := range keys {
		ShowDescription(key)
	}
}

func ShowDescriptions(topics ...string) {
	if len(topics) < 1 {
		topics = append(topics, AllKey)
	}

	for _, topic := range topics {
		ShowDescription(topic)
	}
}

func ShowDescription(topic string) {
	if topic == AllKey {
		ShowAllDescriptions()
		return
	}

	help, ok := docMap[topic]
	if !ok {
		PrintfShadow("Unknown command '%s' type `drive help all` for entire usage documentation", topic)
		ShowAllDescriptions()
	} else {
		description, documentation := help[0], help[1:]
		PrintfShadow("Name\n\t%s - %s\n", topic, description)
		if len(documentation) >= 1 {
			PrintfShadow("Description\n")
			for _, line := range documentation {
				segments := formatText(line)
				for _, segment := range segments {
					PrintfShadow("\t%s", segment)
				}
			}
			PrintfShadow("\n* For usage flags: \033[32m`drive %s -h`\033[00m\n\n", topic)
		}
		fmt.Fprintf(os.Stdout, "\n")
	}
}

func formatText(text string) []string {
	splits := strings.Split(text, "\n")

	pr := prettywords.PrettyRubric{
		Limit: 80,
		Body:  splits,
	}

	return pr.Format()
}

func PrintfShadow(fmt_ string, args ...interface{}) {
	FprintfShadow(os.Stdout, fmt_, args...)
}

func StdoutPrintf(fmt_ string, args ...interface{}) {
	fmt.Fprintf(os.Stdout, fmt_, args...)
}

func FprintfShadow(f io.Writer, fmt_ string, args ...interface{}) {
	sprinted := fmt.Sprintf(fmt_, args...)
	splits := formatText(sprinted)
	for _, split := range splits {
		fmt.Fprintf(f, "%s\n", split)
	}
}<|MERGE_RESOLUTION|>--- conflicted
+++ resolved
@@ -30,14 +30,10 @@
 	CopyKey                 = "copy"
 	DeleteKey               = "delete"
 	DeInitKey               = "deinit"
-	DiffKey                 = "diff"
 	EditDescriptionKey      = "edit-description"
 	EditDescriptionShortKey = "edit-desc"
-<<<<<<< HEAD
-=======
 	DiffKey                 = "diff"
 	AddressKey              = "address"
->>>>>>> a8038a73
 	EmptyTrashKey           = "emptytrash"
 	FeaturesKey             = "features"
 	HelpKey                 = "help"
